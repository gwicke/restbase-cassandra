"use strict";

var P = require('bluebird');
var cass = require('cassandra-driver');
var TimeUuid = cass.types.TimeUuid;
var extend = require('extend');
var dbu = require('./dbutils');
var cassID = dbu.cassID;
var secIndexes = require('./secondaryIndexes');

function DB (client, options) {
    this.conf = options.conf;
    this.log = options.log;

    // time to allow the schema to settle after schema changes, ms
    this.schemaSettleTime = 400;

    this.defaultConsistency = cass.types.consistencies[this.conf.defaultConsistency]
        || cass.types.consistencies.one;

    // cassandra client
    this.client = client;


    // cache keyspace -> schema
    this.schemaCache = {};
}

// Info table schema
DB.prototype.infoSchema = dbu.validateAndNormalizeSchema({
    table: 'meta',
    attributes: {
        key: 'string',
        value: 'json',
        tid: 'timeuuid'
    },
    index: [
        { attribute: 'key', type: 'hash' },
        { attribute: 'tid', type: 'range', order: 'desc' }
    ],
    secondaryIndexes: {}
});

DB.prototype.infoSchemaInfo = dbu.makeSchemaInfo(DB.prototype.infoSchema);


DB.prototype.getSchema = function (reverseDomain, tableName) {
    var keyspace = dbu.keyspaceName(reverseDomain, tableName);

    // consistency
    var consistency = this.defaultConsistency;
    var query = {
        attributes: {
            key: 'schema'
        }
    };
    return this._getSchema(keyspace, consistency);
};

DB.prototype._getSchema = function (keyspace, consistency) {
    var self = this;
    var query = {
        attributes: {
            key: 'schema'
        },
        limit: 1
    };
    return this._get(keyspace, query, consistency, 'meta', this.infoSchemaInfo)
    .then(function(res) {
        if (res.items.length) {
            var schema = JSON.parse(res.items[0].value);
            return dbu.makeSchemaInfo(schema);
        } else {
            return null;
        }
    }, function(err) {
        // Check if the keyspace & meta column family exists
        return self.client.execute_p('SELECT columnfamily_name FROM '
            + 'system.schema_columnfamilies WHERE keyspace_name=? '
            + 'and columnfamily_name=?', [keyspace, 'meta'])
        .then(function (res) {
            if (res && res.rows.length === 0) {
                // meta column family doesn't exist yet
                return null;
            } else {
                // re-throw error
                throw err;
            }
        });
    });
};

DB.prototype.get = function (reverseDomain, req) {
    var self = this;
    var keyspace = dbu.keyspaceName(reverseDomain, req.table);

    // consistency
    var consistency = this.defaultConsistency;
    if (req.consistency && req.consistency in {all:1, localQuorum:1}) {
        consistency = cass.types.consistencies[req.consistency];
    }

    var schema = this.schemaCache[keyspace];
    if (!schema) {
        return this._getSchema(keyspace, this.defaultConsistency)
        .then(function(schema) {
            //console.log('schema', schema);
            self.schemaCache[keyspace] = schema;
            return self._get(keyspace, req, consistency, 'data', schema)
            .then(function(res) {
                // Apply value conversions
                dbu.convertRows(res.items, schema);
                return res;
            });
        });
    } else {
        return this._get(keyspace, req, consistency, 'data', schema)
        .then(function(res) {
            // Apply value conversions
            dbu.convertRows(res.items, schema);
            return res;
        });
    }
};

DB.prototype._get = function (keyspace, req, consistency, table, schema) {
    var self = this;

    if (!table) {
        table = 'data';
    }

    if (!schema) {
        throw new Error("restbase-cassandra: No schema for " + keyspace
                + ', table: ' + table);
    }

    if (!schema.iKeyMap) {
        self.log('error/cassandra/no_iKeyMap', schema);
    }
    var buildResult = dbu.buildGetQuery(keyspace, req, consistency, table, schema);

    // Index queries are currently handled in buildGetQuery. See
    // https://phabricator.wikimedia.org/T78722 for secondary index TODOs.
    //if (req.index) {
    //    return this._getSecondaryIndex(keyspace, req, consistency, table, buildResult);
    //}

    var maxLimit = self.conf.maxLimit ? self.conf.maxLimit : 250;
    if (req.pageSize || req.limit > maxLimit) {
        var rows = [];
        var options = {
            consistency: consistency,
            fetchSize: req.pageSize? req.pageSize : maxLimit,
            prepare: true
        };
        if (req.next) {
            var token = dbu.hashKey(this.conf.salt_key);
            token = req.next.substring(0,req.next.indexOf(token)).replace(/_/g,'/').replace(/-/g,'+');
            options.pageState = new Buffer(token, 'base64');
        }
        return new P(function(resolve, reject) {
            try {
                self.client.eachRow(buildResult.query, buildResult.params, options,
                    function(n, result){
                        dbu.convertRow(result, schema);
                        if (!result._del) {
                            rows.push(result);
                        }
                    }, function(err, result){
                        if (err) {
                            reject(err);
                        } else {
                            var token = null;
                            if (result.meta.pageState) {
                                token = result.meta.pageState.toString('base64')
                                    .replace(/\//g,'_').replace(/\+/g,'-')
                                    // FIXME: use proper hashing - this is
                                    // nonsense.
                                    // See  https://phabricator.wikimedia.org/T85640
                                    + dbu.hashKey(self.conf.salt_key
                                            && self.conf.salt_key.toString()
                                            || 'deadbeef');
                            }
                            resolve({
                                items: rows,
                                next: token
                            });
                       }
                    }
                );
            } catch (e) {
                reject (e);
            }
        });
    }

    return self.client.execute_p(buildResult.query, buildResult.params,
            {consistency: consistency, prepare: true})
    .then(function(result){
        return {
            items: result.rows.filter(function(row) {
                return !row._del;
            })
        };
    });
};

/*
    Handler for request GET requests on secondary indexes.
*/
DB.prototype._getSecondaryIndex = function(keyspace, req, consistency, table, buildResult){

    // TODO: handle '_tid' cases
    var self = this;
    return self.client.execute_p(buildResult.query, buildResult.params,
            {consistency: consistency, prepare: true})
    .then(function(results) {
        var queries = [];
        var cachedSchema = self.schemaCache[keyspace];

        // convert the result values
        results.rows.forEach(function (row) {
            dbu.convertRow(row, cachedSchema);
        });

        var newReq = {
            table: table,
            attributes: {},
            limit: req.limit + Math.ceil(req.limit/4)
        };

        // build main data queries
        for ( var rowno in results.rows ) {
            for ( var attr in cachedSchema.iKeyMap ) {
                newReq.attributes[attr] = results.rows[rowno][attr];
            }
            queries.push(dbu.buildGetQuery(keyspace, newReq, consistency, table, cachedSchema));
            newReq.attributes = {};
        }

        // prepare promises for batch execution
        var batchPromises = [];
        queries.forEach(function(item) {
            batchPromises.push(self.client.execute_p(item.query, item.params,
                        item.options || {consistency: consistency, prepare: true}));
        });

        // execute batch and check if limit is fulfilled
        return P.all(batchPromises).then(function(batchResults){
            var finalRows = [];
            batchResults.forEach(function(item){
                if (finalRows.length < req.limit) {
                    finalRows.push(dbu.convertRow(item.rows[0], cachedSchema));
                }
            });
            return [finalRows, results.rows[rowno]];
        });
    })
    .then(function(rows){
        //TODO: handle case when limit > no of entries in table
        if (rows[0].length<req.limit) {
            return self.indexReads(keyspace, req, consistency, table, rows[1], rows[0]);
        }
        return rows[0];
    }).then(function(rows){
        // hide the columns property added by node-cassandra-cql
        // XXX: submit a patch to avoid adding it in the first place
        for (var row in rows) {
            row.columns = undefined;
        }
        return {
            items: rows
        };
    });
};

/*
    Fetch index entries and compare them against data row for false positives
    - if limit is fullfilled return
    - else fetch more entries and compare again
*/
DB.prototype.indexReads = function(keyspace, req, consistency, table, startKey, finalRows) {

    // create new index query
    var newIndexReq = {
        table: table,
        index: req.index,
        attributes: {},
        limit: req.limit + Math.ceil(req.limit/4)
    };

    var internalColumns = {
        _del: true,
        _tid: true
    };

    var cachedSchema = this.schemaCache[keyspace].secondaryIndexes[req.index];
    for(var item in startKey) {
        if ( !internalColumns[item] && cachedSchema._attributeIndexes[item]) {
            if (cachedSchema.attributes[item] === 'timeuuid' ) {
                // TODO : change 'le' to requested range conditions
                newIndexReq.attributes[item] = {'le': startKey[item]};
            } else {
                newIndexReq.attributes[item] = startKey[item];
            }
        }
    }

    var buildResult = dbu.buildGetQuery(keyspace, newIndexReq, consistency,
            table, cachedSchema);

    var self = this;
    var queries = [];
    var lastrow;
    return new P(function(resolve, reject){
        // stream  the main data table
        var stream = self.client.stream(buildResult.query, buildResult.params,
                    {
                        autoPage: true,
                        fetchSize: req.limit + Math.ceil(req.limit/4),
                        prepare: true,
                        consistency: consistency
                    })
        .on('readable', function(){
            var row = dbu.convertRow(this.read(), cachedSchema);
            for (row; row !== null; row=dbu.convertRow(this.read(), cachedSchema)) {
                lastrow = row;
                var attributes = {};
                var proj = {};
                for (var attr in self.schemaCache[keyspace].iKeyMap) {
                    attributes[attr] = row[attr];
                }
                queries.push(dbu.buildGetQuery(keyspace, {
                                                table: table,
                                                attributes: attributes,
                                                proj: proj,
                                                limit: req.limit + Math.ceil(req.limit/4)},
                                                consistency, table, cachedSchema));
                var finalRows = [];
                if (finalRows.length<req.limit) {
                    return self.indexReads(keyspace, req, consistency, table, lastrow, finalRows);
                } else {
                    return self.client.execute_p(item.query, item.params,
                            item.options || {consistency: consistency, prepare: true})
                    .then(function(results){
                        if (finalRows.length < req.limit) {
                            finalRows.push(dbu.convertRow(results.rows[0], cachedSchema));
                        }
                    });
                }
            }
        });
    });
};

DB.prototype.put = function (reverseDomain, req) {
    var keyspace = dbu.keyspaceName(reverseDomain, req.table);


    // consistency
    var consistency = this.defaultConsistency;
    if (req.consistency && req.consistency in {all:1, localQuorum:1}) {
        consistency = cass.types.consistencies[req.consistency];
    }

    // Get the type info for the table & verify types & ops per index
    var self = this;
    if (!this.schemaCache[keyspace]) {
        return this._getSchema(keyspace, this.defaultConsistency)
        .then(function(schema) {
            self.schemaCache[keyspace] = schema;
            return self._put(keyspace, req, consistency);
        });
    } else {
        return this._put(keyspace, req, consistency);
    }
};


DB.prototype._put = function(keyspace, req, consistency, table ) {
    var self = this;

    if (!table) {
        table = 'data';
    }

    var schema;
    if (table === 'meta') {
        schema = this.infoSchemaInfo;
    } else if ( table === "data" ) {
        schema = this.schemaCache[keyspace];
    }

    if (!schema) {
        throw new Error('Table not found!');
    }

    var tid = req.attributes[schema.tid];
    if (!tid) {
        req.attributes[schema.tid] = TimeUuid.now();
    } else if (tid.constructor === String) {
        req.attributes[schema.tid] = TimeUuid.fromString(req.attributes[schema.tid]);
    }

    req.timestamp = dbu.tidNanoTime(req.attributes[schema.tid]);

    // insert into secondary Indexes first
    var batch = [];
    if (schema.secondaryIndexes) {
        for ( var idx in schema.secondaryIndexes) {
            var secondarySchema = schema.secondaryIndexes[idx];
            if (!secondarySchema) {
                throw new Error('Table not found!');
            }
            //if (req.attributes.uri) { console.log(req.attributes.uri, req.timestamp); }
            batch.push(dbu.buildPutQuery(req, keyspace, dbu.idxTable(idx), secondarySchema));
        }
    }

    batch.push(dbu.buildPutQuery(req, keyspace, table, schema));

    //console.log(batch, schema);
    var queryOptions = {consistency: consistency, prepare: true};
    var mainUpdate;
    if (batch.length === 1) {
        // Single query only (no secondary indexes): no need for a batch.
        var query = batch[0];
        mainUpdate = this.client.execute_p(query.query, query.params, queryOptions);
    } else {
        mainUpdate = this.client.batch_p(batch, queryOptions);
    }

    return mainUpdate

    .then(function(result) {
        // Kick off asynchronous local index rebuild
        if (schema.secondaryIndexes) {
            self._rebuildIndexes(keyspace, req, schema, 3)
            .catch(function(err) {
                self.log('error/cassandra/rebuildIndexes', err);
            });
        }

        // But don't wait for it. Return success straight away.
        return {
            // XXX: check if condition failed!
            status: 201
        };
    });
};


/*
 * Index update algorithm
 *
 * look at sibling revisions to update the index with values that no longer match
 *   - select sibling revisions
 *   - walk results in ascending order and diff each row vs. preceding row
 *      - if diff: for each index affected by that diff, update _deleted for old value
 *        using that revision's TIMESTAMP.
 * @param {string} keyspace
 * @param {object} req, the original update request; pass in empty attributes
 *        to match / rebuild all entries
 * @param {object} schema, the table schema
 * @param {array} (optional) indexes, an array of index names to update;
 *        default: all indexes in the schema
 */
DB.prototype._rebuildIndexes = function (keyspace, req, schema, limit, indexes) {
    var self = this;
    if (!indexes) {
        indexes = Object.keys(schema.secondaryIndexes);
    }
    if (indexes.length) {
        // Don't need more than consistency one for background index updates
        var consistency = cass.types.consistencies.one;
        var tidKey = schema.tid;

        // Build a new request for the main data table
        var dataReq = {
            table: req.table,
            attributes: {},
            proj: []
        };

        // Narrow down the update to the original request's primary key. If
        // that's empty, the entire index (within the numerical limits) will be updated.
        schema.iKeys.forEach(function(att) {
            if (att !== tidKey) {
                dataReq.attributes[att] = req.attributes[att];
                dataReq.proj.push(att);
            }
        });

        // Select indexed attributes for all indexes to rebuild
        var secondaryKeySet = {};
        indexes.forEach(function(idx) {
            // console.log(idx, JSON.stringify(schema.secondaryIndexes));
            Object.keys(schema.attributeIndexes).forEach(function(att) {
                if (!schema.iKeyMap[att] && !secondaryKeySet[att]) {
                    dataReq.proj.push(att);
                    secondaryKeySet[att] = true;
                }
            });
        });
        var secondaryKeys = Object.keys(secondaryKeySet);
        // Include the data table's _del column, so that we can deal with
        // deleted rows there
        dataReq.proj.push('_del');
        if (!secondaryKeySet[tidKey]) {
            dataReq.proj.push(tidKey);
        }

        // XXX: handle the case where reqTid is not defined!
        var reqTid = req.attributes[schema.tid];
        var reqTime = dbu.tidNanoTime(reqTid);

        // Clone the query, and create le & gt variants
        var newerDataReq = extend(true, {}, dataReq);
        // 1) select one newer index entry
        newerDataReq.attributes[schema.tid] = { 'ge': reqTid };
        newerDataReq.order = {};
        newerDataReq.order[schema.tid] = 'asc'; // select sibling entries
        newerDataReq.limit = 2; // data entry + newer entry
        var newerRebuild = self._get(keyspace, newerDataReq,
                self.defaultConsistency, 'data', schema)
        .then(function(res) {
            var newerRebuilder = new secIndexes.IndexRebuilder(self, keyspace,
                    schema, secondaryKeys, reqTime);
            // XXX: handle the case where reqTid is not defined?
            for (var i = res.items.length - 1; i >= 0; i--) {
                // Process rows in reverse chronological order
                var row = res.items[i];
                newerRebuilder.handleRow(null, row);
            }
        });

        var mainRebuild = new P(function(resolve, reject) {
            try {
                dataReq.attributes[schema.tid] = {'le': reqTid};
                dataReq.limit = limit; // typically something around 3, or unlimited
                var reqOptions = {
                    prepare : true,
                    fetchSize : 1000,
                    autoPage: true
                };
                // Traverse the bulk of the data, in timestamp descending order
                // (reverse chronological)
                var dataQuery = dbu.buildGetQuery(keyspace, dataReq, consistency, 'data', schema);
                var mainRebuilder = new secIndexes.IndexRebuilder(self, keyspace,
                        schema, secondaryKeys, reqTime);
                self.client.eachRow(dataQuery.query, dataQuery.params, reqOptions,
                    // row callback
                    mainRebuilder.handleRow.bind(mainRebuilder),
                    // end callback
                    function (err, result) {
                        if (err) {
                            reject(err);
                        } else {
                            resolve();
                        }
                    }
                );
            } catch (e) {
                reject (e);
            }
        });

        return P.all([newerRebuild, mainRebuild]);
    } else {
        return P.resolve();
    }
};


DB.prototype.delete = function (reverseDomain, req) {
    var keyspace = dbu.keyspaceName(reverseDomain, req.table);

    // consistency
    var consistency = this.defaultConsistency;
    if (req.consistency && req.consistency in {all:1, localQuorum:1}) {
        consistency = cass.types.consistencies[req.consistency];
    }
    return this._delete(keyspace, req, consistency);
};

DB.prototype._delete = function (keyspace, req, consistency, table) {

    if (!table) {
        table = 'data';
    }
    // Mark _del with current timestamp and update the row.
    req.attributes._del = TimeUuid.now();

    var self = this;
    if (!this.schemaCache[keyspace]) {
        return this._getSchema(keyspace, this.defaultConsistency)
        .then(function(schema) {
            self.schemaCache[keyspace] = schema;
            return self._put(keyspace, req, consistency);
        });
    } else {
        return this._put(keyspace, req, consistency);
    }
};

DB.prototype.createTable = function (reverseDomain, req) {
    var self = this;
    if (!req.table) {
        throw new Error('Table name required.');
    }
    var keyspace = dbu.keyspaceName(reverseDomain, req.table);

    // consistency
    var consistency = self.defaultConsistency;
    if (req.consistency && req.consistency in {all:1, localQuorum:1}) {
        consistency = cass.types.consistencies[req.consistency];
    }

    return this._getSchema(keyspace, consistency)
    .catch(function(err) {
<<<<<<< HEAD
        // Donot throw error if table doesnot exist yet.
        // 8704 is a Error code for "Table does not exist"
        if (err instanceof Object && err.code === 8704) {
            return null;
        } else {
            self.log('error/cassandra/table_creation', err);
            throw err;
        }
=======
        self.log('error/cassandra/table_creation', err);
        throw err;
>>>>>>> de148bf6
    })
    .then(function(currentSchemaInfo) {
        // Validate and normalize the schema
        var schema = dbu.validateAndNormalizeSchema(req);

        var schemaInfo = dbu.makeSchemaInfo(schema);

        if (currentSchemaInfo) {
            // Table already exists
            // Use JSON.stringify to avoid object equality on functions
            if (JSON.stringify(currentSchemaInfo) === JSON.stringify(schemaInfo)) {
                // all good & nothing to do.
                return {
                    status: 201
                };
            } else {
                throw new dbu.HTTPError({
                    status: 400,
                    body: {
                        type: 'bad_request',
                        title: 'The table already exists, and its schema cannot be upgraded to the requested schema.',
                        keyspace: keyspace,
                        schema: schema
                    }
                });
            }
        }

        // TODO:2014-11-09:gwicke use info from system.{peers,local} to
        // automatically set up DC replication
        //
        // Always use NetworkTopologyStrategy with default 'datacenter1' for easy
        // extension to cross-DC replication later.
        var localDc = self.conf.localDc;
        var replicationOptions = "{ 'class': 'NetworkTopologyStrategy', '" + localDc + "': 3 }";

        if (req.options) {
            if (req.options.durability === 'low') {
                replicationOptions = "{ 'class': 'NetworkTopologyStrategy', '" + localDc + "': 1 }";
            }
        }


        // Cassandra does not like concurrent keyspace creation. This is
        // especially significant on the first restbase startup, when many workers
        // compete to create the system tables. It is also relevant for complex
        // bucket creation, which also often involves the concurrent creation of
        // several sub-buckets backed by keyspaces and tables.
        //
        // The typical issue is getting errors like this:
        // org.apache.cassandra.exceptions.ConfigurationException: Column family
        // ID mismatch
        //
        // See https://issues.apache.org/jira/browse/CASSANDRA-8387 for
        // background.
        //
        // So, our work-around is to retry a few times before giving up.  Our
        // table creation code is idempotent, which makes this a safe thing to do.
        var retries = 100; // We try really hard.
        var delay = 100; // Start with a 1ms delay
        function doCreateTables() {
            return self._createKeyspace(keyspace, consistency, replicationOptions)
            .then(function() {
                return self._createTable(keyspace, schemaInfo, 'data', consistency)
                .then(function() {
                    return self._createTable(keyspace, self.infoSchemaInfo, 'meta', consistency);
                });
            })
            .then(function() {
                // Only store the schema after everything else was created
                self.schemaCache[keyspace] = schemaInfo;
                return self._put(keyspace, {
                    attributes: {
                        key: 'schema',
                        value: schema
                    }
                }, consistency, 'meta')
                .then(function() {
                    return {
                        status: 201
                    };
                });
            })
            .catch(function(e) {
                // TODO: proper error reporting:
                if (retries--) {
                    //console.error('Retrying..', retries, e);
                    // Increase the delay by a factor of 2 on average
                    delay = delay * (1.5 + Math.random());
                    return P.delay(delay).then(doCreateTables);
                } else {
                    self.log('error/cassandra/table_creation', e);
                    throw e;
                }
            });

        }

        return doCreateTables();
    });
};

DB.prototype._createTable = function (keyspace, schema, tableName, consistency) {
    var self = this;

    if (!schema.attributes) {
        throw new Error('No attribute definitions for table ' + tableName);
    }

    var tasks = P.resolve();
    if (schema.secondaryIndexes) {
        // Create secondary indexes
        Object.keys(schema.secondaryIndexes).forEach(function(idx) {
            var indexSchema = schema.secondaryIndexes[idx];
            tasks = tasks.then(function() {
                return self._createTable(keyspace, indexSchema, 'idx_' + idx +"_ever");
            })
            // allow for the schema to settle
            .delay(self.schemaSettleTime);
        });
    }

    var statics = {};
    schema.index.forEach(function(elem) {
        if (elem.type === 'static') {
            statics[elem.attribute] = true;
        }
    });

    // Finally, create the main data table
    var cql = 'create table if not exists '
        + cassID(keyspace) + '.' + cassID(tableName) + ' (';
    for (var attr in schema.attributes) {
        var type = schema.attributes[attr];
        cql += cassID(attr) + ' ' + dbu.schemaTypeToCQLType(type);
        if (statics[attr]) {
            cql += ' static';
        }
        cql += ', ';
    }

    var hashBits = [];
    var rangeBits = [];
    var orderBits = [];
    schema.index.forEach(function(elem) {
        var cassName = cassID(elem.attribute);
        if (elem.type === 'hash') {
            hashBits.push(cassName);
        } else if (elem.type === 'range') {
            rangeBits.push(cassName);
            orderBits.push(cassName + ' ' + elem.order);
        }
    });

    cql += 'primary key (';
    cql += ['(' + hashBits.join(',') + ')'].concat(rangeBits).join(',') + '))';

    // Default to leveled compaction strategy
    cql += " WITH compaction = { 'class' : 'LeveledCompactionStrategy' }";

    if (orderBits.length) {
        cql += ' and clustering order by ( ' + orderBits.join(',') + ' )';
    }

    if (schema.options && schema.options.compression) {
        // check if we support one of the desired ones
        cql += dbu.getTableCompressionCQL(schema.options.compression);
    }
    //console.log(cql);

    // TODO: If the table already exists, check that the schema actually
    // matches / can be upgraded!
    // See https://phabricator.wikimedia.org/T75808.

    // Execute the table creation query
    return tasks.then(function() {
        return self.client.execute_p(cql, [], {consistency: consistency});
    })
    // And provide some time for the schema to settle
    .delay(self.schemaSettleTime);
};

DB.prototype._createKeyspace = function (keyspace, consistency, options) {
    var cql = 'create keyspace if not exists ' + cassID(keyspace)
        + ' WITH REPLICATION = ' + options;
    return this.client.execute_p(cql, [],
            {consistency: consistency || this.defaultConsistency})
    .delay(this.schemaSettleTime);
};


DB.prototype.dropTable = function (reverseDomain, table) {
    var keyspace = dbu.keyspaceName(reverseDomain, table);
    return this.client.execute_p('drop keyspace ' + cassID(keyspace), [],
            {consistency: this.defaultConsistency})
    .delay(this.schemaSettleTime);
};


module.exports = DB;<|MERGE_RESOLUTION|>--- conflicted
+++ resolved
@@ -619,19 +619,8 @@
 
     return this._getSchema(keyspace, consistency)
     .catch(function(err) {
-<<<<<<< HEAD
-        // Donot throw error if table doesnot exist yet.
-        // 8704 is a Error code for "Table does not exist"
-        if (err instanceof Object && err.code === 8704) {
-            return null;
-        } else {
-            self.log('error/cassandra/table_creation', err);
-            throw err;
-        }
-=======
         self.log('error/cassandra/table_creation', err);
         throw err;
->>>>>>> de148bf6
     })
     .then(function(currentSchemaInfo) {
         // Validate and normalize the schema
