--- conflicted
+++ resolved
@@ -1,10 +1,7 @@
 "use strict";
 
-<<<<<<< HEAD
 var P = require('bluebird');
-=======
 var assert = require('assert');
->>>>>>> 7706272d
 var cass = require('cassandra-driver');
 var uuid = require('node-uuid');
 var extend = require('extend');
@@ -613,6 +610,7 @@
         if (err instanceof Object && err.code === 8704) {
             return null;
         } else {
+            console.log(err);
             throw err;
         }
     })
@@ -620,19 +618,6 @@
         // Validate and normalize the schema
         var schema = dbu.validateAndNormalizeSchema(req);
 
-<<<<<<< HEAD
-    // TODO:2014-11-09:gwicke use info from system.{peers,local} to
-    // automatically set up DC replication
-    //
-    // Always use NetworkTopologyStrategy with default 'datacenter1' for easy
-    // extension to cross-DC replication later.
-    var localDc = this.conf.localDc;
-    var replicationOptions = "{ 'class': 'NetworkTopologyStrategy', '" + localDc + "': 3 }";
-
-    if (req.options) {
-        if (req.options.durability === 'low') {
-            replicationOptions = "{ 'class': 'NetworkTopologyStrategy', '" + localDc + "': 1 }";
-=======
         var schemaInfo = dbu.makeSchemaInfo(schema);
 
         if (currentSchemaInfo) {
@@ -644,75 +629,26 @@
                     body: {
                         type: 'bad_request',
                         title: 'The table already exists, and its schema cannot be upgraded to the requested schema.',
-                    } 
+                    }
                 });
             }
         }
-        // console.log(JSON.stringify(internalSchema, null, 2));
 
         // TODO:2014-11-09:gwicke use info from system.{peers,local} to
         // automatically set up DC replication
         //
         // Always use NetworkTopologyStrategy with default 'datacenter1' for easy
         // extension to cross-DC replication later.
-        var replicationOptions = "{ 'class': 'NetworkTopologyStrategy', 'datacenter1': 3 }";
+        var localDc = self.conf.localDc;
+        var replicationOptions = "{ 'class': 'NetworkTopologyStrategy', '" + localDc + "': 3 }";
 
         if (req.options) {
             if (req.options.durability === 'low') {
-                replicationOptions = "{ 'class': 'NetworkTopologyStrategy', 'datacenter1': 1 }";
-            }
->>>>>>> 7706272d
-        }
-
-
-<<<<<<< HEAD
-    // Cassandra does not like concurrent keyspace creation. This is
-    // especially significant on the first restbase startup, when many workers
-    // compete to create the system tables. It is also relevant for complex
-    // bucket creation, which also often involves the concurrent creation of
-    // several sub-buckets backed by keyspaces and tables.
-    //
-    // The typical issue is getting errors like this:
-    // org.apache.cassandra.exceptions.ConfigurationException: Column family
-    // ID mismatch
-    //
-    // See https://issues.apache.org/jira/browse/CASSANDRA-8387 for
-    // background.
-    //
-    // So, our work-around is to retry a few times before giving up.  Our
-    // table creation code is idempotent, which makes this a safe thing to do.
-    var retries = 100; // We try really hard.
-    var delay = 100; // Start with a 1ms delay
-    function doCreateTables() {
-        return self._createKeyspace(keyspace, consistency, replicationOptions)
-        .then(function() {
-            return P.all([
-                self._createTable(keyspace, schemaInfo, 'data', consistency),
-                self._createTable(keyspace, self.infoSchemaInfo, 'meta', consistency)
-            ]);
-        })
-        .then(function() {
-            self.schemaCache[keyspace] = schemaInfo;
-            return self._put(keyspace, {
-                attributes: {
-                    key: 'schema',
-                    value: schema
-                }
-            }, consistency, 'meta');
-        })
-        .catch(function(e) {
-            // TODO: proper error reporting:
-            if (retries--) {
-                //console.error('Retrying..', retries, e);
-                // Increase the delay by a factor of 2 on average
-                delay = delay * (1.5 + Math.random());
-                return P.delay(delay).then(doCreateTables);
-            } else {
-                self.log('error/cassandra/table_creation', e);
-                throw e;
-            }
-        });
-=======
+                replicationOptions = "{ 'class': 'NetworkTopologyStrategy', '" + localDc + "': 1 }";
+            }
+        }
+
+
         // Cassandra does not like concurrent keyspace creation. This is
         // especially significant on the first restbase startup, when many workers
         // compete to create the system tables. It is also relevant for complex
@@ -733,7 +669,7 @@
         function doCreateTables() {
             return self._createKeyspace(keyspace, consistency, replicationOptions)
             .then(function() {
-                return Promise.all([
+                return P.all([
                     self._createTable(keyspace, schemaInfo, 'data', consistency),
                     self._createTable(keyspace, self.infoSchemaInfo, 'meta', consistency)
                 ]);
@@ -753,13 +689,12 @@
                     //console.error('Retrying..', retries, e);
                     // Increase the delay by a factor of 2 on average
                     delay = delay * (1.5 + Math.random());
-                    return Promise.delay(delay).then(doCreateTables);
+                    return P.delay(delay).then(doCreateTables);
                 } else {
                     self.log('error/cassandra/table_creation', e);
                     throw e;
                 }
             });
->>>>>>> 7706272d
 
         }
 
